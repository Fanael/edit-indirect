--- conflicted
+++ resolved
@@ -2,11 +2,7 @@
 
 ;; Author: Fanael Linithien <fanael4@gmail.com>
 ;; URL: https://github.com/Fanael/edit-indirect
-<<<<<<< HEAD
-;; Version: 0.1.11
-=======
 ;; Version: 0.1.13
->>>>>>> 82a28d8a
 ;; Package-Requires: ((emacs "24.3"))
 
 ;; This file is NOT part of GNU Emacs.
